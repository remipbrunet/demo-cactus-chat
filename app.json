--- conflicted
+++ resolved
@@ -3,11 +3,7 @@
     "name": "Cactus Chat",
     "slug": "my-app",
     "displayName": "Cactus Chat",
-<<<<<<< HEAD
-    "version": "1.0.6",
-=======
     "version": "1.0.7",
->>>>>>> baa2d268
     "orientation": "portrait",
     "icon": "./assets/images/bw-logo.png",
     "scheme": "myapp",
